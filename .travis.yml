--- conflicted
+++ resolved
@@ -27,16 +27,9 @@
 branches:
   only:
     - master
-<<<<<<< HEAD
-    - /^dev_.+$/
-    - /^\d.\d.\ddev-.+$/
-    - /^\d.\d.\drc-.+$/
-    - /^\d.\d.\d$/
-=======
     - /^\d+.\d+.\d+dev-.+$/
     - /^\d+.\d+.\d+rc-.+$/
     - /^\d+.\d+.\d+$/
->>>>>>> 0ac7349e
 
 before_install:
     - export PATH="$HOME/miniconda/bin:$PATH"
