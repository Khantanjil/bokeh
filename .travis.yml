--- conflicted
+++ resolved
@@ -51,21 +51,13 @@
 script:
     # Deactivate tests on building to avoid huge packages contaning the pics and outout html
     # Eventually, we need to get rid of the generated stuff before packaging
-<<<<<<< HEAD
-    - if [[ -z "$TRAVIS_TAG" ]]; then py.test -s -m js -rs; fi  # Run just the JS first so we see the output
-    - if [[ -z "$TRAVIS_TAG" ]]; then py.test -m 'not (examples or js or integration)' --cov=bokeh --cov-config=bokeh/.coveragerc -rs; fi  # Run the not examples or js tests (we can eat stdout for this one)
-    - if [[ -z "$TRAVIS_TAG" ]]; then py.test -m integration -rs; fi  # Run the integration tests
-    - if [[ -z "$TRAVIS_TAG" ]]; then py.test -s -m examples -rs; fi  # Run the examples
-    - ( cd sphinx; make all )
-=======
     - if [[ -z "$TRAVIS_TAG" && "$GROUP" == js_tests ]]; then py.test -s -m js -rs; fi  # Run just the JS first so we see the output
-    - if [[ -z "$TRAVIS_TAG" && "$GROUP" == python_tests ]]; then py.test -m 'not (examples or js or integration)' --cov=bokeh -rs; fi  # Run the not examples or js tests (we can eat stdout for this one)
+    - if [[ -z "$TRAVIS_TAG" && "$GROUP" == python_tests ]]; then py.test -m 'not (examples or js or integration)' --cov=bokeh --cov-config=bokeh/.coveragerc -rs; fi  # Run the not examples or js tests (we can eat stdout for this one)
     - if [[ -z "$TRAVIS_TAG" && "$GROUP" == integration_tests ]]; then py.test -m integration -rs; fi  # Run the integration tests
     - if [[ -z "$TRAVIS_TAG" && "$GROUP" == examples_flake_docs && $TRAVIS_PYTHON_VERSION == '2.7' ]]; then export BOKEH_DEFAULT_DIFF=FETCH_HEAD; fi # Add env variable for pdiff machinery
     - if [[ -z "$TRAVIS_TAG" && "$GROUP" == examples_flake_docs ]]; then if [[ $TRAVIS_COMMIT_MSG == *"[ci enable examples]"* || $TRAVIS_PULL_REQUEST == 'false' ]]; then py.test -s -m examples -rs; fi; fi # Run the examples
     - echo "poor man logger"
     - echo $BOKEH_DEFAULT_DIFF; echo $TRAVIS_COMMIT_MSG; echo $TRAVIS_PULL_REQUEST
->>>>>>> 56578f04
     # Flake/style testing (only needed on one machine)
     - if [[ -z "$TRAVIS_TAG" && "$GROUP" == examples_flake_docs && $TRAVIS_PYTHON_VERSION == '3.4' ]]; then flake8 bokeh; fi
     - if [[ -z "$TRAVIS_TAG" && "$GROUP" == examples_flake_docs ]]; then ( cd sphinx; make all ) ; fi #Run docs
