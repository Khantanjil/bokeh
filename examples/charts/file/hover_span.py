from bokeh.models import HoverTool
from bokeh.charts import Line, Scatter, vplot, hplot, show, output_file, defaults
import pandas as pd
from bokeh.sampledata.degrees import data

defaults.width = 500
defaults.height = 300

<<<<<<< HEAD
data = data[['Biology', 'Business', 'Computer Science', "Year"]]
data = pd.melt(data, id_vars=['Year'],
               value_vars=['Biology', 'Business', 'Computer Science'],
               value_name='Count', var_name='Degree')

TOOLS='box_zoom,box_select,hover,crosshair,resize,reset'
output_file("hover_span.html", title="line.py example")

vline = Line(data, y='Count', color='Degree', title="Lines VLine", ylabel='measures',
=======
TOOLS='box_zoom,box_select,hover,crosshair,resize,reset'

TOOLTIPS = [ ("y", "$~y"), ("x", "$~x") ]

xyvalues = xyvalues[['Biology', 'Business', 'Computer Science', "Year"]]
xyvalues = pd.melt(xyvalues, id_vars=['Year'],
                   value_vars=['Biology', 'Business', 'Computer Science'],
                   value_name='Count', var_name='Degree')

vline = Line(xyvalues, y='Count', color='Degree', title="Lines VLine", ylabel='measures',
>>>>>>> 7216ba5a
             tools=TOOLS)

hline = Line(data, y='Count', color='Degree', title="Lines HLine",
             ylabel='measures', tools=TOOLS)

int_vline = Line(data, y='Count', color='Degree', title="Lines VLine Interp",
                 ylabel='measures', tools=TOOLS)

int_hline = Line(data, y='Count', color='Degree', title="Lines HLine Interp",
                 ylabel='measures', tools=TOOLS)

scatter_point = Scatter(data, x='Year', y='Count', color='Degree',
                        title="Scatter mouse", ylabel='measures', legend=True,
                        tools=TOOLS)
<<<<<<< HEAD
scatter = Scatter(data, x='Year', y='Count', color='Degree',
=======

scatter = Scatter(xyvalues, x='Year', y='Count', color='Degree',
>>>>>>> 7216ba5a
                  title="Scatter V Line", ylabel='measures', legend=True, tools=TOOLS)

int_point_line = Line(data, x='Year', y='Count', color='Degree',
                      title="Lines Mouse Interp.", ylabel='measures', tools=TOOLS)

point_line = Line(data, x='Year', y='Count', color='Degree',
                  title="Lines Mouse", ylabel='measures', tools=TOOLS)


hhover = hline.select(HoverTool)
hhover.mode = 'hline'
hhover.line_policy = 'next'

vhover = vline.select(HoverTool)
vhover.mode = 'vline'
vhover.line_policy = 'nearest'

int_hhover = int_hline.select(HoverTool)
int_hhover.mode = 'hline'
int_hhover.line_policy = 'interp'

int_vhover = int_vline.select(HoverTool)
int_vhover.mode = 'vline'
int_vhover.line_policy = 'interp'

iphover = int_point_line.select(HoverTool)
iphover.mode = 'mouse'
iphover.line_policy = 'interp'

tphover = point_line.select(HoverTool)
tphover.mode = 'mouse'

shover = scatter.select(HoverTool)
shover.mode = 'vline'

shoverp = scatter_point.select(HoverTool)
shoverp.mode = 'mouse'

# set up tooltips
int_vhover.tooltips = int_hhover.tooltips = TOOLTIPS
tphover.tooltips = iphover.tooltips = TOOLTIPS
shover.tooltips = shoverp.tooltips = TOOLTIPS
vhover.tooltips = hhover.tooltips = TOOLTIPS

output_file("hover_span.html", title="line.py example")

show(vplot(
    hplot(hline, vline),
    hplot(int_hline, int_vline),
    hplot(int_point_line, point_line),
    hplot(scatter_point, scatter),
))<|MERGE_RESOLUTION|>--- conflicted
+++ resolved
@@ -6,28 +6,16 @@
 defaults.width = 500
 defaults.height = 300
 
-<<<<<<< HEAD
+TOOLS='box_zoom,box_select,hover,crosshair,resize,reset'
+
+TOOLTIPS = [ ("y", "$~y"), ("x", "$~x") ]
+
 data = data[['Biology', 'Business', 'Computer Science', "Year"]]
 data = pd.melt(data, id_vars=['Year'],
                value_vars=['Biology', 'Business', 'Computer Science'],
                value_name='Count', var_name='Degree')
 
-TOOLS='box_zoom,box_select,hover,crosshair,resize,reset'
-output_file("hover_span.html", title="line.py example")
-
 vline = Line(data, y='Count', color='Degree', title="Lines VLine", ylabel='measures',
-=======
-TOOLS='box_zoom,box_select,hover,crosshair,resize,reset'
-
-TOOLTIPS = [ ("y", "$~y"), ("x", "$~x") ]
-
-xyvalues = xyvalues[['Biology', 'Business', 'Computer Science', "Year"]]
-xyvalues = pd.melt(xyvalues, id_vars=['Year'],
-                   value_vars=['Biology', 'Business', 'Computer Science'],
-                   value_name='Count', var_name='Degree')
-
-vline = Line(xyvalues, y='Count', color='Degree', title="Lines VLine", ylabel='measures',
->>>>>>> 7216ba5a
              tools=TOOLS)
 
 hline = Line(data, y='Count', color='Degree', title="Lines HLine",
@@ -42,12 +30,8 @@
 scatter_point = Scatter(data, x='Year', y='Count', color='Degree',
                         title="Scatter mouse", ylabel='measures', legend=True,
                         tools=TOOLS)
-<<<<<<< HEAD
+
 scatter = Scatter(data, x='Year', y='Count', color='Degree',
-=======
-
-scatter = Scatter(xyvalues, x='Year', y='Count', color='Degree',
->>>>>>> 7216ba5a
                   title="Scatter V Line", ylabel='measures', legend=True, tools=TOOLS)
 
 int_point_line = Line(data, x='Year', y='Count', color='Degree',
