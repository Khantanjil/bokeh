<<<<<<< HEAD
require(['main'], (Bokeh) ->

  N= 50
  r = new Bokeh.Random(123456789)

  x = (r.randf()*100 for i in _.range(N))
  y = (r.randf()*100 for i in _.range(N))
  data = {
    x: x
    y: y
    radius: (r.randf()+0.3 for i in _.range(N))
    #color: ("rgb(#{ Math.floor(50+2*val[0]) }, #{ Math.floor(30+2*val[1]) }, 150)" for val in _.zip(x, y))
  }


  scatter = {
    type: 'circle'
    x: 'x'
    y: 'y'
    radius: 'radius'
    radius_units: 'data'
    fill_color: '#000FF0'
    fill_alpha: 0.6
    line_color: null
  }

  options = {
    title: "Scatter Demo"
    dims: [600, 600]
    xrange: [0, 100]
    yrange: [0, 100]
    xaxes: "min"
    yaxes: "min"
    tools: true
    legend: false
  }
  data2 = {
    x: x
    y: y
    #color: color
  }

  rects = {
    type: 'rect',
    x: 'x'
    y: 'y'
    width: 0.01
    height: 0.4
    angle: 0.1
    fill_color: '#000FF0'
    #fill_color: 'color'
    line_color: null
  }

  options = {
    title: "Scatter Demo"
    dims: [800, 500]
    xaxes: "min"
    yaxes: "min"
    tools: "pan,zoom,resize,preview,select"
    legend: false
  }

  # plot2 = Bokeh.Plotting.make_plot(rects, data, options)
  # Bokeh.Plotting.show(plot2)

  plot = Bokeh.Plotting.make_plot(scatter, data, options)
  Bokeh.Plotting.show(plot)
  )
=======

r = new Bokeh.Random(123456789)

x = (r.randf()*100 for i in _.range(4000))
y = (r.randf()*100 for i in _.range(4000))
data = {
  x: x
  y: y
  radius: (r.randf()+0.3 for i in _.range(4000))
  color: ("rgb(#{ Math.floor(50+2*val[0]) }, #{ Math.floor(30+2*val[1]) }, 150)" for val in _.zip(x, y))
}

scatter = {
  type: 'circle'
  x: 'x'
  y: 'y'
  radius: 'radius'
  radius_units: 'data'
  fill_color: 'color'
  fill_alpha: 0.6
  line_color: null
}

options = {
  title: "Scatter Demo"
  nonselected:  {
    fill_color: 'black'
    line_alpha: 0.1
    fill_alpha: 0.05
  }
  dims: [600, 600]
  xrange: [0, 100]
  yrange: [0, 100]
  xaxes: "min"
  yaxes: "min"
  tools: true
  legend: false
}

plot = Bokeh.Plotting.make_plot(scatter, data, options)
Bokeh.Plotting.show(plot)
































>>>>>>> d90d5880
<|MERGE_RESOLUTION|>--- conflicted
+++ resolved
@@ -1,18 +1,18 @@
-<<<<<<< HEAD
+
 require(['main'], (Bokeh) ->
 
-  N= 50
+
+
   r = new Bokeh.Random(123456789)
 
-  x = (r.randf()*100 for i in _.range(N))
-  y = (r.randf()*100 for i in _.range(N))
+  x = (r.randf()*100 for i in _.range(4000))
+  y = (r.randf()*100 for i in _.range(4000))
   data = {
     x: x
     y: y
-    radius: (r.randf()+0.3 for i in _.range(N))
-    #color: ("rgb(#{ Math.floor(50+2*val[0]) }, #{ Math.floor(30+2*val[1]) }, 150)" for val in _.zip(x, y))
+    radius: (r.randf()+0.3 for i in _.range(4000))
+    color: ("rgb(#{ Math.floor(50+2*val[0]) }, #{ Math.floor(30+2*val[1]) }, 150)" for val in _.zip(x, y))
   }
-
 
   scatter = {
     type: 'circle'
@@ -20,13 +20,18 @@
     y: 'y'
     radius: 'radius'
     radius_units: 'data'
-    fill_color: '#000FF0'
+    fill_color: 'color'
     fill_alpha: 0.6
     line_color: null
   }
 
   options = {
     title: "Scatter Demo"
+    nonselected:  {
+      fill_color: 'black'
+      line_alpha: 0.1
+      fill_alpha: 0.05
+    }
     dims: [600, 600]
     xrange: [0, 100]
     yrange: [0, 100]
@@ -35,111 +40,7 @@
     tools: true
     legend: false
   }
-  data2 = {
-    x: x
-    y: y
-    #color: color
-  }
-
-  rects = {
-    type: 'rect',
-    x: 'x'
-    y: 'y'
-    width: 0.01
-    height: 0.4
-    angle: 0.1
-    fill_color: '#000FF0'
-    #fill_color: 'color'
-    line_color: null
-  }
-
-  options = {
-    title: "Scatter Demo"
-    dims: [800, 500]
-    xaxes: "min"
-    yaxes: "min"
-    tools: "pan,zoom,resize,preview,select"
-    legend: false
-  }
-
-  # plot2 = Bokeh.Plotting.make_plot(rects, data, options)
-  # Bokeh.Plotting.show(plot2)
 
   plot = Bokeh.Plotting.make_plot(scatter, data, options)
   Bokeh.Plotting.show(plot)
-  )
-=======
-
-r = new Bokeh.Random(123456789)
-
-x = (r.randf()*100 for i in _.range(4000))
-y = (r.randf()*100 for i in _.range(4000))
-data = {
-  x: x
-  y: y
-  radius: (r.randf()+0.3 for i in _.range(4000))
-  color: ("rgb(#{ Math.floor(50+2*val[0]) }, #{ Math.floor(30+2*val[1]) }, 150)" for val in _.zip(x, y))
-}
-
-scatter = {
-  type: 'circle'
-  x: 'x'
-  y: 'y'
-  radius: 'radius'
-  radius_units: 'data'
-  fill_color: 'color'
-  fill_alpha: 0.6
-  line_color: null
-}
-
-options = {
-  title: "Scatter Demo"
-  nonselected:  {
-    fill_color: 'black'
-    line_alpha: 0.1
-    fill_alpha: 0.05
-  }
-  dims: [600, 600]
-  xrange: [0, 100]
-  yrange: [0, 100]
-  xaxes: "min"
-  yaxes: "min"
-  tools: true
-  legend: false
-}
-
-plot = Bokeh.Plotting.make_plot(scatter, data, options)
-Bokeh.Plotting.show(plot)
-
-
-
-
-
-
-
-
-
-
-
-
-
-
-
-
-
-
-
-
-
-
-
-
-
-
-
-
-
-
-
-
->>>>>>> d90d5880
+  )