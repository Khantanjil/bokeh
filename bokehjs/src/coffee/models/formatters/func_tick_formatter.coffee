_ = require "underscore"

p = require "../../core/properties"

TickFormatter = require "../formatters/tick_formatter"

class FuncTickFormatter extends TickFormatter.Model
  type: 'FuncTickFormatter'

  @define {
<<<<<<< HEAD
      args: [ p.Any,     {}           ] # TODO (bev) better type
      code: [ p.String,  ''           ]
      lang: [ p.String , 'javascript' ] # TODO (bev) enum
    }

  initialize: (attrs, options) ->
    super(attrs, options)

    @define_computed_property('values', @_make_values, true)
    @add_dependencies('values', @, ['args'])

    @define_computed_property('func', @_make_func, true)
    @add_dependencies('func', @, ['args', 'code'])

  _make_values: () ->
    return _.values(@get("args"))

  _make_func: () ->
    code = @get("code")

    code = switch @get("lang")
      when "javascript"
        code
      when "coffeescript"
        coffee = require "coffee-script"
        coffee.compile(code, {bare: true, shiftLine: true})

    # wrap the `code` fxn inside a function and make it a callable
    # add the `args` to the parent closure so that they're available in namespace
    return new Function("tick", _.keys(@get("args"))..., "var func = " + code + "return func(tick)")
=======
    code: [ p.String,  '' ]
  }

  doFormat: (ticks) ->
    # wrap the `code` fxn inside a function and make it a callable
    # func = new Function("tick", "var a = " + code + "return a(tick)")
    func = new Function("tick", "var func = " + @code + "return func(tick)")
>>>>>>> 08b3038e

  doFormat: (ticks) ->
    return (@get('func')(tick, @get('values')...) for tick in ticks)

module.exports =
  Model: FuncTickFormatter<|MERGE_RESOLUTION|>--- conflicted
+++ resolved
@@ -8,10 +8,8 @@
   type: 'FuncTickFormatter'
 
   @define {
-<<<<<<< HEAD
       args: [ p.Any,     {}           ] # TODO (bev) better type
       code: [ p.String,  ''           ]
-      lang: [ p.String , 'javascript' ] # TODO (bev) enum
     }
 
   initialize: (attrs, options) ->
@@ -27,27 +25,9 @@
     return _.values(@get("args"))
 
   _make_func: () ->
-    code = @get("code")
-
-    code = switch @get("lang")
-      when "javascript"
-        code
-      when "coffeescript"
-        coffee = require "coffee-script"
-        coffee.compile(code, {bare: true, shiftLine: true})
-
     # wrap the `code` fxn inside a function and make it a callable
     # add the `args` to the parent closure so that they're available in namespace
-    return new Function("tick", _.keys(@get("args"))..., "var func = " + code + "return func(tick)")
-=======
-    code: [ p.String,  '' ]
-  }
-
-  doFormat: (ticks) ->
-    # wrap the `code` fxn inside a function and make it a callable
-    # func = new Function("tick", "var a = " + code + "return a(tick)")
-    func = new Function("tick", "var func = " + @code + "return func(tick)")
->>>>>>> 08b3038e
+    return new Function("tick", _.keys(@get("args"))..., "var func = " + @code + "return func(tick)")
 
   doFormat: (ticks) ->
     return (@get('func')(tick, @get('values')...) for tick in ticks)
