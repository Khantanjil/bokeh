--- conflicted
+++ resolved
@@ -16,18 +16,11 @@
 from ..core.properties import (Bool, Int, String, Enum, Auto, Instance, Either,
     List, Dict, Include, Override)
 from ..util.string import nice_join
-<<<<<<< HEAD
-from ..validation.warnings import (MISSING_RENDERERS, NO_DATA_RENDERERS,
-                                   EMPTY_LAYOUT, MALFORMED_CATEGORY_LABEL)
-from ..validation.errors import REQUIRED_RANGE
-from .. import validation
-=======
 from ..core.validation.errors import REQUIRED_RANGE
->>>>>>> 9b89c899
 
 from .glyphs import Glyph
 from .ranges import Range, Range1d, FactorRange
-from .renderers import Renderer, DataRenderer, GlyphRenderer, TileRenderer, DynamicImageRenderer
+from .renderers import Renderer, DataRenderer, TileRenderer, DynamicImageRenderer
 from .sources import DataSource, ColumnDataSource
 from .tools import Tool, ToolEvents
 from .component import Component
