""" Renderers for various kinds of annotations that can be added to
Bokeh plots

"""
from __future__ import absolute_import

from ..core.enums import (
<<<<<<< HEAD
    Orientation, LegendLocation, SpatialUnits, Dimension, RenderMode,
=======
    Orientation, LegendLocation, SpatialUnits, Dimension, RenderMode, Side,
    AngleUnits, TextAlign, FontStyle
>>>>>>> 560acd87
)
from ..core.property_mixins import LineProps, FillProps, TextProps
from ..core.properties import abstract, value
from ..core.properties import (
    Bool, Int, String, Enum, Instance, List, Dict, Tuple,
    Include, NumberSpec, Either, Auto, Float, Override, Seq, StringSpec,
    AngleSpec, Angle, FontSizeSpec, ColorSpec
)

from .arrow_heads import ArrowHead, OpenHead
from .renderers import Renderer, GlyphRenderer
from .sources import DataSource, ColumnDataSource

@abstract
class Annotation(Renderer):
    """ Base class for annotation models.

    """

    plot = Instance(".models.plots.Plot", help="""
    The plot to which this annotation is attached.
    """)

    level = Override(default="annotation")

@abstract
class TextAnnotation(Annotation):
    """ Base class for annotation models.

    """

class Legend(Annotation):
    """ Render informational legends for a plot.

    """

    location = Either(Enum(LegendLocation), Tuple(Float, Float),
        default="top_right", help="""
    The location where the legend should draw itself. It's either one of
    ``bokeh.core.enums.LegendLocation``'s enumerated values, or a ``(x, y)``
    tuple indicating an absolute location absolute location in screen
    coordinates (pixels from the bottom-left corner).
    """)

    orientation = Enum(Orientation, default="vertical", help="""
    Whether the legend entries should be placed vertically or horizontally
    when they are layed out.
    """)

    border_props = Include(LineProps, help="""
    The %s for the legend border outline.
    """)

    background_props = Include(FillProps, help="""
    The %s for the legend background style.
    """)

    background_fill_color = Override(default="#ffffff")

    label_props = Include(TextProps, help="""
    The %s for the legend labels.
    """)

    label_text_baseline = Override(default='middle')

    label_text_font_size = Override(default={ 'value' : '10pt' })

    label_standoff = Int(15, help="""
    The distance (in pixels) to separate the label from its associated glyph.
    """)

    label_height = Int(20, help="""
    The height (in pixels) of the area that legend labels should occupy.
    """)

    label_width = Int(50, help="""
    The width (in pixels) of the area that legend labels should occupy.
    """)

    glyph_height = Int(20, help="""
    The height (in pixels) that the rendered legend glyph should occupy.
    """)

    glyph_width = Int(20, help="""
    The width (in pixels) that the rendered legend glyph should occupy.
    """)

    legend_padding = Int(10, help="""
    Amount of padding around the legend.
    """)

    legend_spacing = Int(3, help="""
    Amount of spacing between legend entries.
    """)

    legends = List(Tuple(String, List(Instance(GlyphRenderer))), help="""
    A list of tuples that maps text labels to the legend to corresponding
    renderers that should draw sample representations for those labels.

    .. note::
        The ``legends`` attribute may also be set from a dict or OrderedDict.
        If a dict is used, the order of the legend entries is unspecified.

    """).accepts(
        Dict(String, List(Instance(GlyphRenderer))), lambda d: list(d.items())
    )

class Arrow(Annotation):
    """ Render an arrow as an annotation.

    """

    x_start = NumberSpec(help="""
    The x-coordinates to locate the start of the arrows.
    """)

    y_start = NumberSpec(help="""
    The y-coordinates to locate the start of the arrows.
    """)

    start_units = Enum(SpatialUnits, default='data', help="""
    The unit type for the start_x and start_y attributes. Interpreted as "data
    space" units by default.
    """)

    start = Instance(ArrowHead, default=None, help="""
    Instance of ArrowHead.
    """)

    x_end = NumberSpec(help="""
    The x-coordinates to locate the end of the arrows.
    """)

    y_end = NumberSpec(help="""
    The y-coordinates to locate the end of the arrows.
    """)

    end_units = Enum(SpatialUnits, default='data', help="""
    The unit type for the end_x and end_y attributes. Interpreted as "data
    space" units by default.
    """)

    end = Instance(ArrowHead, default=lambda: OpenHead(), help="""
    Instance of ArrowHead.
    """)

    body_props = Include(LineProps, use_prefix=False, help="""
    The %s values for the arrow body.
    """)

    source = Instance(DataSource, default=lambda: ColumnDataSource(), help="""
    Local data source to use when rendering annotations on the plot.
    """)

    x_range_name = String('default', help="""
    A particular (named) x-range to use for computing screen locations when
    rendering annotations on the plot. If unset, use the default x-range.
    """)

    y_range_name = String('default', help="""
    A particular (named) y-range to use for computing screen locations when
    rendering annotations on the plot. If unset, use the default y-range.
    """)

class BoxAnnotation(Annotation):
    """ Render a shaded rectangular region as an annotation.

    """

    left = Either(Auto, NumberSpec(), default=None, help="""
    The x-coordinates of the left edge of the box annotation.
    """)

    left_units = Enum(SpatialUnits, default='data', help="""
    The unit type for the left attribute. Interpreted as "data space" units
    by default.
    """)

    right = Either(Auto, NumberSpec(), default=None, help="""
    The x-coordinates of the right edge of the box annotation.
    """)

    right_units = Enum(SpatialUnits, default='data', help="""
    The unit type for the right attribute. Interpreted as "data space" units
    by default.
    """)

    bottom = Either(Auto, NumberSpec(), default=None, help="""
    The y-coordinates of the bottom edge of the box annotation.
    """)

    bottom_units = Enum(SpatialUnits, default='data', help="""
    The unit type for the bottom attribute. Interpreted as "data space" units
    by default.
    """)

    top = Either(Auto, NumberSpec(), default=None, help="""
    The y-coordinates of the top edge of the box annotation.
    """)

    top_units = Enum(SpatialUnits, default='data', help="""
    The unit type for the top attribute. Interpreted as "data space" units
    by default.
    """)

    x_range_name = String('default', help="""
    A particular (named) x-range to use for computing screen locations when
    rendering box annotations on the plot. If unset, use the default x-range.
    """)

    y_range_name = String('default', help="""
    A particular (named) y-range to use for computing screen locations when
    rendering box annotations on the plot. If unset, use the default y-range.
    """)

    line_props = Include(LineProps, use_prefix=False, help="""
    The %s values for the box.
    """)

    line_alpha = Override(default=0.3)

    line_color = Override(default="#cccccc")

    fill_props = Include(FillProps, use_prefix=False, help="""
    The %s values for the box.
    """)

    fill_alpha = Override(default=0.4)

    fill_color = Override(default="#fff9ba")

    render_mode = Enum(RenderMode, default="canvas", help="""
    Specifies whether the box is rendered as a canvas element or as an
    css element overlaid on the canvas. The default mode is "canvas".

    .. warning::
        The line_dash and line_dash_offset attributes aren't supported if
        the render_mode is set to "css"

    """)

class Label(TextAnnotation):
    """ Render a single text box as an annotation.

    """

    x = Float(help="""
    The x-coordinate in screen coordinates to locate the text anchors.
    """)

    x_units = Enum(SpatialUnits, default='data', help="""
    The unit type for the x attribute. Interpreted as "data space" units
    by default.
    """)

    y = Float(help="""
    The y-coordinate in screen coordinates to locate the text anchors.
    """)

    y_units = Enum(SpatialUnits, default='data', help="""
    The unit type for the y attribute. Interpreted as "data space" units
    by default.
    """)

    text = String(help="""
    The text value to render.
    """)

    angle = Angle(default=0, help="""
    The angle to rotate the text, as measured from the horizontal.

    .. warning::
        The center of rotation for canvas and css render_modes is different.
        For `render_mode="canvas"` the label is rotated from the top-left
        corner of the annotation, while for `render_mode="css"` the annotation
        is rotated around it's center.
    """)

    angle_units = Enum(AngleUnits, default='rad', help="""
    Acceptable values for units are ``"rad"`` and ``"deg"``
    """)

    x_offset = Float(default=0, help="""
    Offset value to apply to the x-coordinate.

    This is useful, for instance, if it is desired to "float" text a fixed
    distance in screen units from a given data position.
    """)

    y_offset = Float(default=0, help="""
    Offset value to apply to the y-coordinate.

    This is useful, for instance, if it is desired to "float" text a fixed
    distance in screen units from a given data position.
    """)

    text_props = Include(TextProps, use_prefix=False, help="""
    The %s values for the text.
    """)

    background_props = Include(FillProps, use_prefix=True, help="""
    The %s values for the text bounding box.
    """)

    background_fill_color = Override(default=None)

    border_props = Include(LineProps, use_prefix=True, help="""
    The %s values for the text bounding box.
    """)

    border_line_color = Override(default=None)

    x_range_name = String('default', help="""
    A particular (named) x-range to use for computing screen location when
    rendering an annotation on the plot. If unset, use the default x-range.
    """)

    y_range_name = String('default', help="""
    A particular (named) y-range to use for computing screen location when
    rendering an annotation on the plot. If unset, use the default y-range.
    """)

    render_mode = Enum(RenderMode, default="canvas", help="""
    Specifies whether the text is rendered as a canvas element or as an
    css element overlaid on the canvas. The default mode is "canvas".

    .. note::
        The CSS labels won't be present in the output using the "save" tool.

    .. warning::
        Not all visual styling properties are supported if the render_mode is
        set to "css". The border_line_dash property isn't fully supported and
        border_line_dash_offset isn't supported at all. Setting text_alpha will
        modify the opacity of the entire background box and border in addition
        to the text. Finally, clipping Label annotations inside of the plot
        area isn't supported in "css" mode.

    """)

class LabelSet(TextAnnotation):
    """ Render a group of text boxes as annotations.

    """

    x = NumberSpec(help="""
    The x-coordinates to locate the text anchors.
    """)

    x_units = Enum(SpatialUnits, default='data', help="""
    The unit type for the xs attribute. Interpreted as "data space" units
    by default.
    """)

    y = NumberSpec(help="""
    The y-coordinates to locate the text anchors.
    """)

    y_units = Enum(SpatialUnits, default='data', help="""
    The unit type for the ys attribute. Interpreted as "data space" units
    by default.
    """)

    text = StringSpec("text", help="""
    The text values to render.
    """)

    angle = AngleSpec(default=0, help="""
    The angles to rotate the text, as measured from the horizontal.

    .. warning::
        The center of rotation for canvas and css render_modes is different.
        For `render_mode="canvas"` the label is rotated from the top-left
        corner of the annotation, while for `render_mode="css"` the annotation
        is rotated around it's center.
    """)

    x_offset = NumberSpec(default=0, help="""
    Offset values to apply to the x-coordinates.

    This is useful, for instance, if it is desired to "float" text a fixed
    distance in screen units from a given data position.
    """)

    y_offset = NumberSpec(default=0, help="""
    Offset values to apply to the y-coordinates.

    This is useful, for instance, if it is desired to "float" text a fixed
    distance in screen units from a given data position.
    """)

    text_props = Include(TextProps, use_prefix=False, help="""
    The %s values for the text.
    """)

    background_props = Include(FillProps, use_prefix=True, help="""
    The %s values for the text bounding box.
    """)

    background_fill_color = Override(default=None)

    border_props = Include(LineProps, use_prefix=True, help="""
    The %s values for the text bounding box.
    """)

    border_line_color = Override(default=None)

    source = Instance(DataSource, default=lambda: ColumnDataSource(), help="""
    Local data source to use when rendering annotations on the plot.
    """)

    x_range_name = String('default', help="""
    A particular (named) x-range to use for computing screen locations when
    rendering annotations on the plot. If unset, use the default x-range.
    """)

    y_range_name = String('default', help="""
    A particular (named) y-range to use for computing screen locations when
    rendering annotations on the plot. If unset, use the default y-range.
    """)

    render_mode = Enum(RenderMode, default="canvas", help="""
    Specifies whether the text is rendered as a canvas element or as an
    css element overlaid on the canvas. The default mode is "canvas".

    .. note::
        The CSS labels won't be present in the output using the "save" tool.

    .. warning::
        Not all visual styling properties are supported if the render_mode is
        set to "css". The border_line_dash property isn't fully supported and
        border_line_dash_offset isn't supported at all. Setting text_alpha will
        modify the opacity of the entire background box and border in addition
        to the text. Finally, clipping Label annotations inside of the plot
        area isn't supported in "css" mode.

    """)

class PolyAnnotation(Annotation):
    """ Render a shaded polygonal region as an annotation.

    """

    xs = Seq(Float, default=[], help="""
    The x-coordinates of the region to draw.
    """)

    xs_units = Enum(SpatialUnits, default='data', help="""
    The unit type for the xs attribute. Interpreted as "data space" units
    by default.
    """)

    ys = Seq(Float, default=[], help="""
    The y-coordinates of the region to draw.
    """)

    ys_units = Enum(SpatialUnits, default='data', help="""
    The unit type for the ys attribute. Interpreted as "data space" units
    by default.
    """)

    x_range_name = String('default', help="""
    A particular (named) x-range to use for computing screen locations when
    rendering box annotations on the plot. If unset, use the default x-range.
    """)

    y_range_name = String('default', help="""
    A particular (named) y-range to use for computing screen locations when
    rendering box annotations on the plot. If unset, use the default y-range.
    """)

    line_props = Include(LineProps, use_prefix=False, help="""
    The %s values for the polygon.
    """)

    line_alpha = Override(default=0.3)

    line_color = Override(default="#cccccc")

    fill_props = Include(FillProps, use_prefix=False, help="""
    The %s values for the polygon.
    """)

    fill_alpha = Override(default=0.4)

    fill_color = Override(default="#fff9ba")

class Span(Annotation):
    """ Render a horizontal or vertical line span.

    """

    location = Float(help="""
    The location of the span, along ``dimension``.
    """)

    location_units = Enum(SpatialUnits, default='data', help="""
    The unit type for the location attribute. Interpreted as "data space"
    units by default.
    """)

    dimension = Enum(Dimension, default='width', help="""
    The direction of the span.
    """)

    x_range_name = String('default', help="""
    A particular (named) x-range to use for computing screen locations when
    rendering annotations on the plot. If unset, use the default x-range.
    """)

    y_range_name = String('default', help="""
    A particular (named) y-range to use for computing screen locations when
    rendering annotations on the plot. If unset, use the default y-range.
    """)

    render_mode = Enum(RenderMode, default="canvas", help="""
    Specifies whether the span is rendered as a canvas element or as an
    css element overlaid on the canvas. The default mode is "canvas".

    .. warning::
        The line_dash and line_dash_offset attributes aren't supported if
        the render_mode is set to "css"

    """)

    line_props = Include(LineProps, use_prefix=False, help="""
    The %s values for the span.
    """)

class Title(TextAnnotation):
    """ Render a single title box as an annotation.

    """

    text = String(help="""
    The text value to render.
    """)

    title_align = Enum(TextAlign, default='center', help="""
    Location to align the title text.
    """
    )

    title_padding = Float(default=0, help="""
    Offset value to apply to the title alignment coordinate.
    """)

    text_font = String("helvetica", help="""
    Name of a font to use for rendering text, e.g., ``'times'``,
    ``'helvetica'``.

    """)

    text_font_size = FontSizeSpec(value("12pt"))

    text_font_style = Enum(FontStyle, help="""
    A style to use for rendering text.

    Acceptable values are:

    - ``'normal'`` normal text
    - ``'italic'`` *italic text*
    - ``'bold'`` **bold text**

    """)

    text_color = ColorSpec(default="#444444", help="""
    A color to use to fill text with.

    Acceptable values are:

    - any of the 147 named `CSS colors`_, e.g ``'green'``, ``'indigo'``
    - an RGB(A) hex value, e.g., ``'#FF0000'``, ``'#44444444'``
    - a 3-tuple of integers (r,g,b) between 0 and 255
    - a 4-tuple of (r,g,b,a) where r,g,b are integers between 0..255 and a is between 0..1

    .. _CSS colors: http://www.w3schools.com/cssref/css_colornames.asp

    """)

    text_alpha = NumberSpec(default=1.0, help="""
    An alpha value to use to fill text with.

    Acceptable values are floating point numbers between 0 (transparent)
    and 1 (opaque).

    """)

    background_props = Include(FillProps, use_prefix=True, help="""
    The %s values for the text bounding box.
    """)

    background_fill_color = Override(default=None)

    border_props = Include(LineProps, use_prefix=True, help="""
    The %s values for the text bounding box.
    """)

    border_line_color = Override(default=None)

    render_mode = Enum(RenderMode, default="canvas", help="""
    Specifies whether the text is rendered as a canvas element or as an
    css element overlaid on the canvas. The default mode is "canvas".

    .. note::
        The CSS labels won't be present in the output using the "save" tool.

    .. warning::
        Not all visual styling properties are supported if the render_mode is
        set to "css". The border_line_dash property isn't fully supported and
        border_line_dash_offset isn't supported at all. Setting text_alpha will
        modify the opacity of the entire background box and border in addition
        to the text. Finally, clipping Label annotations inside of the plot
        area isn't supported in "css" mode.

    """)

class Tooltip(Annotation):
    """ Render a tooltip.

    .. note::
        This model is currently managed by BokehJS and is not useful
        directly from python.

    """
    level = Override(default="overlay")

    attachment = Enum("horizontal", "vertical", "left", "right", "above", "below", help="""
    Whether the tooltip should display to the left or right off the cursor
    position or above or below it, or if it should be automatically placed
    in the horizontal or vertical dimension.
    """)

    inner_only = Bool(default=True, help="""
    Whether to display outside a central plot frame area.
    """)<|MERGE_RESOLUTION|>--- conflicted
+++ resolved
@@ -5,12 +5,8 @@
 from __future__ import absolute_import
 
 from ..core.enums import (
-<<<<<<< HEAD
     Orientation, LegendLocation, SpatialUnits, Dimension, RenderMode,
-=======
-    Orientation, LegendLocation, SpatialUnits, Dimension, RenderMode, Side,
     AngleUnits, TextAlign, FontStyle
->>>>>>> 560acd87
 )
 from ..core.property_mixins import LineProps, FillProps, TextProps
 from ..core.properties import abstract, value
