--- conflicted
+++ resolved
@@ -160,11 +160,6 @@
     namely in writing, we shouldn't remove unspecified attrs
     (we currently don't handle this correctly)
     """
-<<<<<<< HEAD
-
-=======
-    log.info("loading models")
->>>>>>> eee3d0a8
     doc = docs.Doc.load(bokeh_app.servermodel_storage, docid)
     clientdoc = bokeh_app.backbone_storage.get_document(docid)
     log.info("loading done %s", len(clientdoc._models.values()))
@@ -188,21 +183,10 @@
         #this is strange but ok, that means the model didn't change
         pass
     log.debug("changed, %s", str(changed))
-<<<<<<< HEAD
     ws_update(clientdoc, changed)
     log.debug("update, %s, %s", docid, typename)
     attrs = clientdoc.dump(model)[0]['attributes']
     return ""
-=======
-    log.info("done")
-    log.info("publishing")
-    ws_update(clientdoc, changed, exclude_self=False)
-    ws_update(clientdoc, [model], exclude_self=True)
-    log.debug("update, %s, %s", docid, typename)
-    attrs = clientdoc.dump(model)[0]['attributes']
-    log.info("done")
-    return make_json(protocol.serialize_json(attrs))
->>>>>>> eee3d0a8
 
 @check_write_authentication_and_create_client
 def delete(docid, typename, id):
