--- conflicted
+++ resolved
@@ -1,17 +1,9 @@
 import six
-<<<<<<< HEAD
-from .plotobject import PlotObject
+from .plot_object import PlotObject
 #from .objects import DataSource
 from .properties import (HasProps, Dict, Enum, Either, Float, Instance, Int, List,
     String, Color, Include, Bool, Tuple, Any, Date, RelativeDelta, lookup_descriptor)
 from .pivot_table import pivot_table
-=======
-from .plot_object import PlotObject
-from .properties import (HasProps, Dict, Enum,
-                         Either, Float, Instance, Int,
-                         List, String, Color, Include, Bool,
-                         Tuple, Any, lookup_descriptor)
->>>>>>> ec88c504
 import copy
 import logging
 logger = logging.getLogger(__name__)
@@ -126,7 +118,7 @@
 
     def create(self):
         pass
-        
+
     @classmethod
     def add_route(cls, route, bokeh_url):
         from bokeh.server.app import bokeh_app
