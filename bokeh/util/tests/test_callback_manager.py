--- conflicted
+++ resolved
@@ -127,9 +127,6 @@
     assert m1._callbacks['bar'] == [good2]
 
 def test_trigger():
-<<<<<<< HEAD
-    pass
-=======
     m = cbm.CallbackManager()
     good = _Good()
     m.on_change('foo', good.method)
@@ -150,5 +147,4 @@
     assert good1.last_new == 43
     assert good2.last_name == 'foo'
     assert good2.last_old == 42
-    assert good2.last_new == 43
->>>>>>> 9e3afa9e
+    assert good2.last_new == 43